--- conflicted
+++ resolved
@@ -10,10 +10,7 @@
 derive_more = "0.99.9"
 futures = "0.3.5"
 futures-timer = "3.0.2"
-<<<<<<< HEAD
-keystore = { package = "sc-keystore", git = "https://github.com/paritytech/substrate", branch = "seun-babe-manual-seal" }
-=======
->>>>>>> 9d6cd80d
+sc-keystore = { git = "https://github.com/paritytech/substrate", branch = "seun-babe-manual-seal" }
 log = "0.4.8"
 parity-scale-codec = "1.3.4"
 parking_lot = { version = "0.10.0", optional = true }
@@ -25,18 +22,10 @@
 polkadot-node-subsystem = { path = "../subsystem" }
 polkadot-primitives = { path = "../../primitives" }
 polkadot-statement-table = { path = "../../statement-table" }
-<<<<<<< HEAD
 sc-network = { git = "https://github.com/paritytech/substrate", branch = "seun-babe-manual-seal" }
-smallvec = "1.4.1"
 sp-core = { git = "https://github.com/paritytech/substrate", branch = "seun-babe-manual-seal" }
-streamunordered = "0.5.1"
-=======
 
-sc-keystore = { git = "https://github.com/paritytech/substrate", branch = "master" }
-sc-network = { git = "https://github.com/paritytech/substrate", branch = "master" }
-sp-core = { git = "https://github.com/paritytech/substrate", branch = "master" }
-substrate-prometheus-endpoint = { git = "https://github.com/paritytech/substrate", branch = "master" }
->>>>>>> 9d6cd80d
+substrate-prometheus-endpoint = { git = "https://github.com/paritytech/substrate", branch = "seun-babe-manual-seal" }
 
 [dev-dependencies]
 assert_matches = "1.3.0"
